use std::option::Option;

use uuid::Uuid;

use kvproto::metapb;
use kvproto::raftpb::{self, ConfChangeType};
use kvproto::raft_cmdpb::RaftCommandRequest;
use raftserver::{Result, Error};

pub fn find_peer(region: &metapb::Region, store_id: u64) -> Option<&metapb::Peer> {
    for peer in region.get_peers() {
        if peer.get_store_id() == store_id {
            return Some(&peer);
        }
    }

    None
}

pub fn remove_peer(region: &mut metapb::Region, store_id: u64) -> Option<metapb::Peer> {
    match region.get_peers()
                .iter()
                .position(|x| x.get_store_id() == store_id) {
        None => None,
        Some(index) => Some(region.mut_peers().remove(index)),
    }
}

// a helper function to create peer easily.
pub fn new_peer(node_id: u64, store_id: u64, peer_id: u64) -> metapb::Peer {
    let mut peer = metapb::Peer::new();
    peer.set_node_id(node_id);
    peer.set_store_id(store_id);
    peer.set_peer_id(peer_id);

    peer
}

pub fn get_uuid_from_req(cmd: &RaftCommandRequest) -> Option<Uuid> {
    Uuid::from_bytes(cmd.get_header().get_uuid())
}

pub fn check_key_in_region(key: &[u8], region: &metapb::Region) -> Result<()> {
    let end_key = region.get_end_key();
    let start_key = region.get_start_key();
    if key >= start_key && (end_key.is_empty() || key < end_key) {
        Ok(())
    } else {
        Err(Error::KeyNotInRegion(key.to_vec(), region.clone()))
    }
}

<<<<<<< HEAD
#[cfg(test)]
=======
pub fn conf_change_type_str(conf_type: &raftpb::ConfChangeType) -> String {
    match *conf_type {
        ConfChangeType::AddNode => "AddNode".to_owned(),
        ConfChangeType::RemoveNode => "RemoveNode".to_owned(),
    }
}

 #[cfg(test)]
>>>>>>> 78a8580b
mod tests {
    use kvproto::metapb;

    use super::*;

    #[test]
    fn test_peer() {
        let mut region = metapb::Region::new();
        region.set_region_id(1);
        region.mut_peers().push(new_peer(1, 1, 1));

        assert!(find_peer(&region, 1).is_some());
        assert!(find_peer(&region, 10).is_none());

        assert!(remove_peer(&mut region, 1).is_some());
        assert!(remove_peer(&mut region, 1).is_none());
        assert!(find_peer(&region, 1).is_none());

    }
}<|MERGE_RESOLUTION|>--- conflicted
+++ resolved
@@ -50,9 +50,6 @@
     }
 }
 
-<<<<<<< HEAD
-#[cfg(test)]
-=======
 pub fn conf_change_type_str(conf_type: &raftpb::ConfChangeType) -> String {
     match *conf_type {
         ConfChangeType::AddNode => "AddNode".to_owned(),
@@ -60,8 +57,7 @@
     }
 }
 
- #[cfg(test)]
->>>>>>> 78a8580b
+#[cfg(test)]
 mod tests {
     use kvproto::metapb;
 
